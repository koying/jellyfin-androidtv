--- conflicted
+++ resolved
@@ -71,12 +71,7 @@
             android:name=".ui.startup.SelectServerActivity"
             android:screenOrientation="landscape" />
         <activity
-<<<<<<< HEAD
-            android:name=".browsing.CollectionActivity"
-=======
             android:name=".ui.browsing.CollectionActivity"
-
->>>>>>> 5fbcc1ac
             android:screenOrientation="landscape" />
         <activity
             android:name=".ui.browsing.ByLetterActivity"
@@ -97,11 +92,7 @@
             android:name=".ui.search.SearchActivity"
             android:screenOrientation="landscape" />
         <activity
-<<<<<<< HEAD
-            android:name=".details.DetailsActivity"
-=======
-            android:name=".ui.itemdetail.FullDetailsActivity"
->>>>>>> 5fbcc1ac
+            android:name=".ui.itemdetail.DetailsActivity"
             android:screenOrientation="landscape" />
         <activity
             android:name=".ui.livetv.LiveTvGuideActivity"
