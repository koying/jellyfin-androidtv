<?xml version="1.0" encoding="utf-8"?>
<FrameLayout xmlns:android="http://schemas.android.com/apk/res/android"
    xmlns:app="http://schemas.android.com/apk/res-auto"
    xmlns:tools="http://schemas.android.com/tools"
    android:layout_width="match_parent"
<<<<<<< HEAD
    android:layout_height="match_parent">
=======
    android:layout_height="match_parent"
    android:background="@color/black">
>>>>>>> 7c53b891

    <FrameLayout
        android:layout_width="match_parent"
        android:layout_height="match_parent"
        android:fitsSystemWindows="false">

        <FrameLayout
            android:id="@+id/player_surface_frame"
            android:layout_width="wrap_content"
            android:layout_height="wrap_content"
            android:layout_gravity="center"
            android:foregroundGravity="clip_horizontal|clip_vertical"
            tools:ignore="true">

            <SurfaceView
                android:id="@+id/player_surface"
                android:layout_width="1dp"
                android:layout_height="1dp" />

            <SurfaceView
                android:id="@+id/subtitles_surface"
                android:layout_width="1dp"
                android:layout_height="1dp" />

        </FrameLayout>

        <com.google.android.exoplayer2.ui.PlayerView
            android:id="@+id/exoPlayerView"
            android:layout_width="match_parent"
            android:layout_height="match_parent"
            android:visibility="gone"
            app:use_controller="false" />

        <fragment
            android:id="@+id/leanback_fragment"
            android:name="org.jellyfin.androidtv.playback.overlay.LeanbackOverlayFragment"
            android:layout_width="match_parent"
            android:layout_height="match_parent"
            android:layout_gravity="center" />

        <TextView
            android:id="@+id/offLine_subtitleText"
            android:layout_width="wrap_content"
            android:layout_height="wrap_content"
            android:layout_gravity="bottom|center_horizontal"
            android:layout_marginHorizontal="120dp"
            android:layout_marginBottom="48dp"
            android:textColor="@color/white"
            android:textSize="28sp"
            tools:text="Subtitles" />

    </FrameLayout>

    <FrameLayout
        android:id="@+id/popupArea"
        android:layout_width="fill_parent"
        android:layout_height="225dp"
        android:layout_gravity="bottom"
        android:background="@color/black_transparent"
        android:visibility="gone">

        <LinearLayout
            android:id="@+id/rows_area"
            android:layout_width="fill_parent"
            android:layout_height="fill_parent"
            android:layout_gravity="start|bottom"
            android:layout_marginTop="16dp"
            android:orientation="horizontal" />
    </FrameLayout>

    <RelativeLayout
        android:id="@+id/topPanel"
        android:layout_width="fill_parent"
        android:layout_height="155dp"
        android:layout_gravity="center_horizontal|top"
        android:clickable="false"
        android:visibility="invisible">

        <org.jellyfin.androidtv.ui.ClockUserView
            android:id="@+id/textClock"
            android:layout_width="wrap_content"
            android:layout_height="wrap_content"
            android:layout_alignParentEnd="true"
            android:layout_gravity="end|top"
            android:layout_marginTop="20sp"
            android:layout_marginEnd="40sp" />

        <ImageView
            android:id="@+id/logoImage"
            android:layout_width="190sp"
            android:layout_height="60sp"
            android:layout_alignTop="@+id/textClock"
            android:layout_alignParentStart="true"
            android:layout_marginStart="40sp"
            android:layout_marginTop="10sp"
            android:contentDescription="@string/app_name" />

    </RelativeLayout>
</FrameLayout><|MERGE_RESOLUTION|>--- conflicted
+++ resolved
@@ -3,12 +3,7 @@
     xmlns:app="http://schemas.android.com/apk/res-auto"
     xmlns:tools="http://schemas.android.com/tools"
     android:layout_width="match_parent"
-<<<<<<< HEAD
     android:layout_height="match_parent">
-=======
-    android:layout_height="match_parent"
-    android:background="@color/black">
->>>>>>> 7c53b891
 
     <FrameLayout
         android:layout_width="match_parent"
