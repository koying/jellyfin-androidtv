package org.jellyfin.androidtv;

import android.app.Activity;
import android.app.Application;

<<<<<<< HEAD
import org.jellyfin.androidtv.data.model.DataRefreshService;
=======
import androidx.annotation.NonNull;
import androidx.annotation.Nullable;

import org.jellyfin.androidtv.data.model.LogonCredentials;
>>>>>>> c6483089
import org.jellyfin.androidtv.preference.UserPreferences;
import org.jellyfin.androidtv.preference.constant.PreferredVideoPlayer;
import org.jellyfin.androidtv.ui.livetv.TvManager;
import org.jellyfin.androidtv.ui.playback.ExternalPlayerActivity;
import org.jellyfin.androidtv.ui.playback.PlaybackController;
import org.jellyfin.androidtv.ui.playback.PlaybackOverlayActivity;
import org.jellyfin.androidtv.ui.shared.BaseActivity;
import org.jellyfin.apiclient.interaction.ApiClient;
import org.jellyfin.apiclient.interaction.EmptyResponse;
import org.jellyfin.apiclient.interaction.Response;
import org.jellyfin.apiclient.model.dto.BaseItemDto;
import org.jellyfin.apiclient.model.dto.BaseItemType;
import org.jellyfin.apiclient.model.dto.UserDto;
import org.jellyfin.apiclient.model.entities.DisplayPreferences;

import java.util.HashMap;

import kotlin.Lazy;
import timber.log.Timber;

import static org.koin.java.KoinJavaComponent.inject;

public class TvApp extends Application {
    public static final String DISPLAY_PREFS_APP_NAME = "ATV";

    public static final int LIVE_TV_GUIDE_OPTION_ID = 1000;
    public static final int LIVE_TV_RECORDINGS_OPTION_ID = 2000;
    public static final int VIDEO_QUEUE_OPTION_ID = 3000;
    public static final int LIVE_TV_SCHEDULE_OPTION_ID = 4000;
    public static final int LIVE_TV_SERIES_OPTION_ID = 5000;

    private static TvApp app;
    private UserDto currentUser;
    private BaseItemDto lastPlayedItem;
    private PlaybackController playbackController;

    private int autoBitrate;

    private HashMap<String, DisplayPreferences> displayPrefsCache = new HashMap<>();

    private BaseActivity currentActivity;

    private Lazy<ApiClient> apiClient = inject(ApiClient.class);
    private Lazy<UserPreferences> userPreferences = inject(UserPreferences.class);

    @Override
    public void onCreate() {
        super.onCreate();

        app = this;
    }

    public static TvApp getApplication() {
        return app;
    }

    @Deprecated
    @Nullable
    public UserDto getCurrentUser() {
        if (currentUser == null) {
            Timber.e("Called getCurrentUser() but value was null.");
        }

        return currentUser;
    }

    @Deprecated
    public void setCurrentUser(UserDto currentUser) {
        this.currentUser = currentUser;
        TvManager.clearCache();
        this.displayPrefsCache = new HashMap<>();
    }

    /**
     * @deprecated This function is causing a **lot** of issues because not all activities will set their self as "currentactivity". Try to receive a Context instance instead.
     */
    @Deprecated
    @Nullable
    public BaseActivity getCurrentActivity() {
        return currentActivity;
    }

    public void setCurrentActivity(BaseActivity activity) {
        currentActivity = activity;
    }

    @Nullable
    public PlaybackController getPlaybackController() {
        return playbackController;
    }

    public void setPlaybackController(PlaybackController playbackController) {
        this.playbackController = playbackController;
    }

<<<<<<< HEAD
=======
    @Nullable
    public LogonCredentials getConfiguredAutoCredentials() {
        return configuredAutoCredentials;
    }

    public void setConfiguredAutoCredentials(LogonCredentials configuredAutoCredentials) {
        this.configuredAutoCredentials = configuredAutoCredentials;
    }

>>>>>>> c6483089
    public boolean useExternalPlayer(BaseItemType itemType) {
        switch (itemType) {
            case Movie:
            case Episode:
            case Video:
            case Series:
            case Recording:
                return userPreferences.getValue().get(UserPreferences.Companion.getVideoPlayer()) == PreferredVideoPlayer.EXTERNAL;
            case TvChannel:
            case Program:
                return userPreferences.getValue().get(UserPreferences.Companion.getLiveTvVideoPlayer()) == PreferredVideoPlayer.EXTERNAL;
            default:
                return false;
        }
    }

    @NonNull
    public Class<? extends Activity> getPlaybackActivityClass(BaseItemType itemType) {
        return useExternalPlayer(itemType) ? ExternalPlayerActivity.class : PlaybackOverlayActivity.class;
    }

    @NonNull
    public boolean canManageRecordings() {
        return currentUser != null && currentUser.getPolicy().getEnableLiveTvManagement();
    }

    @NonNull
    public DisplayPreferences getCachedDisplayPrefs(String key) {
        return displayPrefsCache.containsKey(key) ? displayPrefsCache.get(key) : new DisplayPreferences();
    }

    public void updateDisplayPrefs(DisplayPreferences preferences) {
        updateDisplayPrefs("ATV", preferences);
    }

    public void updateDisplayPrefs(String app, DisplayPreferences preferences) {
        displayPrefsCache.put(preferences.getId(), preferences);
        apiClient.getValue().UpdateDisplayPreferencesAsync(preferences, getCurrentUser().getId(), app, new EmptyResponse());
        Timber.d("Display prefs updated for %s isFavorite: %s", preferences.getId(), preferences.getCustomPrefs().get("FavoriteOnly"));
    }

    public void getDisplayPrefsAsync(String key, Response<DisplayPreferences> response) {
        getDisplayPrefsAsync(key, DISPLAY_PREFS_APP_NAME, response);
    }

    public void getDisplayPrefsAsync(final String key, String app, final Response<DisplayPreferences> outerResponse) {
        if (displayPrefsCache.containsKey(key)) {
            Timber.d("Display prefs loaded from cache %s", key);
            outerResponse.onResponse(displayPrefsCache.get(key));
        } else {
            apiClient.getValue().GetDisplayPreferencesAsync(key, getCurrentUser().getId(), app, new Response<DisplayPreferences>() {
                @Override
                public void onResponse(DisplayPreferences response) {
                    if (response.getSortBy() == null) response.setSortBy("SortName");
                    if (response.getCustomPrefs() == null)
                        response.setCustomPrefs(new HashMap<String, String>());
                    if (app.equals(TvApp.DISPLAY_PREFS_APP_NAME))
                        displayPrefsCache.put(key, response);
                    Timber.d("Display prefs loaded and saved in cache %s", key);
                    outerResponse.onResponse(response);
                }

                @Override
                public void onError(Exception exception) {
                    //Continue with defaults
                    Timber.e(exception, "Unable to load display prefs ");
                    DisplayPreferences prefs = new DisplayPreferences();
                    prefs.setId(key);
                    prefs.setSortBy("SortName");
                    prefs.setCustomPrefs(new HashMap<String, String>());
                    outerResponse.onResponse(prefs);
                }
            });
        }
    }

    @Nullable
    public int getAutoBitrate() {
        return autoBitrate;
    }

    public void determineAutoBitrate() {
        apiClient.getValue().detectBitrate(new Response<Long>() {
            @Override
            public void onResponse(Long response) {
                autoBitrate = response.intValue();
                Timber.i("Auto bitrate set to: %d", autoBitrate);
            }
        });
    }

    @Nullable
    public BaseItemDto getLastPlayedItem() {
        return lastPlayedItem;
    }

    public void setLastPlayedItem(BaseItemDto lastPlayedItem) {
        this.lastPlayedItem = lastPlayedItem;
    }
}<|MERGE_RESOLUTION|>--- conflicted
+++ resolved
@@ -3,14 +3,9 @@
 import android.app.Activity;
 import android.app.Application;
 
-<<<<<<< HEAD
-import org.jellyfin.androidtv.data.model.DataRefreshService;
-=======
 import androidx.annotation.NonNull;
 import androidx.annotation.Nullable;
 
-import org.jellyfin.androidtv.data.model.LogonCredentials;
->>>>>>> c6483089
 import org.jellyfin.androidtv.preference.UserPreferences;
 import org.jellyfin.androidtv.preference.constant.PreferredVideoPlayer;
 import org.jellyfin.androidtv.ui.livetv.TvManager;
@@ -106,18 +101,6 @@
         this.playbackController = playbackController;
     }
 
-<<<<<<< HEAD
-=======
-    @Nullable
-    public LogonCredentials getConfiguredAutoCredentials() {
-        return configuredAutoCredentials;
-    }
-
-    public void setConfiguredAutoCredentials(LogonCredentials configuredAutoCredentials) {
-        this.configuredAutoCredentials = configuredAutoCredentials;
-    }
-
->>>>>>> c6483089
     public boolean useExternalPlayer(BaseItemType itemType) {
         switch (itemType) {
             case Movie:
