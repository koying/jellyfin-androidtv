package org.jellyfin.androidtv.util.apiclient;

import android.app.Activity;
import android.content.Context;
import android.content.Intent;

import org.jellyfin.androidtv.R;
import org.jellyfin.androidtv.TvApp;
import org.jellyfin.androidtv.preference.UserPreferences;
import org.jellyfin.androidtv.ui.itemdetail.ItemListActivity;
import org.jellyfin.androidtv.ui.playback.MediaManager;
import org.jellyfin.androidtv.util.Utils;
import org.jellyfin.apiclient.interaction.ApiClient;
import org.jellyfin.apiclient.interaction.Response;
import org.jellyfin.apiclient.model.dto.BaseItemDto;
import org.jellyfin.apiclient.model.dto.BaseItemType;
import org.jellyfin.apiclient.model.entities.LocationType;
import org.jellyfin.apiclient.model.livetv.ChannelInfoDto;
import org.jellyfin.apiclient.model.querying.ItemFields;
import org.jellyfin.apiclient.model.querying.ItemFilter;
import org.jellyfin.apiclient.model.querying.ItemQuery;
import org.jellyfin.apiclient.model.querying.ItemSortBy;
import org.jellyfin.apiclient.model.querying.ItemsResult;
import org.jellyfin.apiclient.model.querying.SimilarItemsQuery;

import java.util.ArrayList;
import java.util.Arrays;
import java.util.Collections;
import java.util.List;

import timber.log.Timber;

import static org.koin.java.KoinJavaComponent.get;

public class PlaybackHelper {
    public static void getItemsToPlay(final BaseItemDto mainItem, boolean allowIntros, final boolean shuffle, final Response<List<BaseItemDto>> outerResponse) {
        final List<BaseItemDto> items = new ArrayList<>();
        ItemQuery query = new ItemQuery();

        switch (mainItem.getBaseItemType()) {
            case Episode:
                items.add(mainItem);
                if (get(UserPreferences.class).get(UserPreferences.Companion.getMediaQueuingEnabled())) {
                    MediaManager.setVideoQueueModified(false); // we are automatically creating new queue
                    //add subsequent episodes
                    if (mainItem.getSeasonId() != null && mainItem.getIndexNumber() != null) {
                        query.setParentId(mainItem.getSeasonId());
                        query.setIsVirtualUnaired(false);
                        query.setMinIndexNumber(mainItem.getIndexNumber() + 1);
                        query.setSortBy(new String[] {ItemSortBy.SortName});
                        query.setIncludeItemTypes(new String[]{"Episode"});
                        query.setFields(new ItemFields[] {
                                ItemFields.MediaSources,
                                ItemFields.MediaStreams,
                                ItemFields.Path,
                                ItemFields.Chapters,
                                ItemFields.Overview,
                                ItemFields.PrimaryImageAspectRatio,
                                ItemFields.ChildCount
                        });
                        query.setUserId(TvApp.getApplication().getCurrentUser().getId());
                        get(ApiClient.class).GetItemsAsync(query, new Response<ItemsResult>() {
                            @Override
                            public void onResponse(ItemsResult response) {
                                if (response.getTotalRecordCount() > 0) {
                                    for (BaseItemDto item : response.getItems()) {
                                        if (item.getIndexNumber() > mainItem.getIndexNumber()) {
                                            if (!LocationType.Virtual.equals(item.getLocationType())) {
                                                items.add(item);
                                            } else {
                                                //stop adding when we hit a missing one
                                                break;
                                            }
                                        }
                                    }
                                }
                                outerResponse.onResponse(items);
                            }
                        });
                    } else {
                        Timber.i("Unable to add subsequent episodes due to lack of season or episode data.");
                        outerResponse.onResponse(items);
                    }
                } else {
                    outerResponse.onResponse(items);
                }
                break;
            case Series:
            case Season:
            case BoxSet:
            case Folder:
                //get all videos
                query.setParentId(mainItem.getId());
                query.setIsMissing(false);
                query.setIsVirtualUnaired(false);
                query.setIncludeItemTypes(new String[]{"Episode", "Movie", "Video"});
                query.setSortBy(new String[]{shuffle ? ItemSortBy.Random : ItemSortBy.SortName});
                query.setRecursive(true);
                query.setLimit(50); // guard against too many items
                query.setFields(new ItemFields[] {
                        ItemFields.MediaSources,
                        ItemFields.MediaStreams,
                        ItemFields.Chapters,
                        ItemFields.Path,
                        ItemFields.Overview,
                        ItemFields.PrimaryImageAspectRatio,
                        ItemFields.ChildCount
                });
                query.setUserId(TvApp.getApplication().getCurrentUser().getId());
                get(ApiClient.class).GetItemsAsync(query, new Response<ItemsResult>() {
                    @Override
                    public void onResponse(ItemsResult response) {
                        Collections.addAll(items, response.getItems());
                        outerResponse.onResponse(items);
                    }
                });
                break;
            case MusicAlbum:
            case MusicArtist:
                //get all songs
                query.setIsMissing(false);
                query.setIsVirtualUnaired(false);
                query.setMediaTypes(new String[]{"Audio"});
                query.setSortBy(shuffle ? new String[] {ItemSortBy.Random} : mainItem.getBaseItemType() == BaseItemType.MusicArtist ? new String[] {ItemSortBy.Album} : new String[] {ItemSortBy.SortName});
                query.setRecursive(true);
                query.setLimit(150); // guard against too many items
                query.setFields(new ItemFields[] {
                        ItemFields.PrimaryImageAspectRatio,
                        ItemFields.Genres,
                        ItemFields.ChildCount
                });
                query.setUserId(TvApp.getApplication().getCurrentUser().getId());
<<<<<<< HEAD

                if (mainItem.getBaseItemType() == BaseItemType.MusicArtist)
                    query.setArtistIds(new String[]{mainItem.getId()});
                else
                    query.setParentId(mainItem.getId());

                TvApp.getApplication().getApiClient().GetItemsAsync(query, new Response<ItemsResult>() {
=======
                query.setArtistIds(new String[]{mainItem.getId()});
                get(ApiClient.class).GetItemsAsync(query, new Response<ItemsResult>() {
>>>>>>> 5fbcc1ac
                    @Override
                    public void onResponse(ItemsResult response) {
                        outerResponse.onResponse(Arrays.asList(response.getItems()));
                    }
                });
                break;
            case Playlist:
                if (mainItem.getId().equals(ItemListActivity.FAV_SONGS)) {
                    query.setFilters(new ItemFilter[] {ItemFilter.IsFavoriteOrLikes});
                } else {
                    query.setParentId(mainItem.getId());
                }
                query.setIsMissing(false);
                query.setIsVirtualUnaired(false);
                if (shuffle) query.setSortBy(new String[] {ItemSortBy.Random});
                query.setRecursive(true);
                query.setLimit(150); // guard against too many items
                query.setFields(new ItemFields[] {
                        ItemFields.MediaSources,
                        ItemFields.MediaStreams,
                        ItemFields.Chapters,
                        ItemFields.Path,
                        ItemFields.PrimaryImageAspectRatio,
                        ItemFields.ChildCount
                });
                query.setUserId(TvApp.getApplication().getCurrentUser().getId());
                get(ApiClient.class).GetItemsAsync(query, new Response<ItemsResult>() {
                    @Override
                    public void onResponse(ItemsResult response) {
                        outerResponse.onResponse(Arrays.asList(response.getItems()));
                    }
                });
                break;

            case Program:
                if (mainItem.getParentId() == null) {
                    outerResponse.onError(new Exception("No Channel ID"));
                    return;
                }

                //We retrieve the channel the program is on (which should be the program's parent)
                get(ApiClient.class).GetItemAsync(mainItem.getParentId(), TvApp.getApplication().getCurrentUser().getId(), new Response<BaseItemDto>() {
                    @Override
                    public void onResponse(BaseItemDto response) {
                        // fill in info about the specific program for display
                        response.setPremiereDate(mainItem.getPremiereDate());
                        response.setEndDate(mainItem.getEndDate());
                        response.setOfficialRating(mainItem.getOfficialRating());
                        response.setRunTimeTicks(mainItem.getRunTimeTicks());
                        items.add(response);
                        outerResponse.onResponse(items);
                    }

                    @Override
                    public void onError(Exception exception) {
                        super.onError(exception);
                    }
                });
                break;

            case TvChannel:
                // Retrieve full channel info for display
                get(ApiClient.class).GetLiveTvChannelAsync(mainItem.getId(), TvApp.getApplication().getCurrentUser().getId(), new Response<ChannelInfoDto>() {
                    @Override
                    public void onResponse(ChannelInfoDto response) {
                        // get current program info and fill it into our item
                        BaseItemDto program = response.getCurrentProgram();
                        if (program != null) {
                            mainItem.setPremiereDate(program.getStartDate());
                            mainItem.setEndDate(program.getEndDate());
                            mainItem.setOfficialRating(program.getOfficialRating());
                            mainItem.setRunTimeTicks(program.getRunTimeTicks());
                        }
                        addMainItem(mainItem, items, outerResponse);
                    }
                });
                break;

            default:
                if (allowIntros && !TvApp.getApplication().useExternalPlayer(mainItem.getBaseItemType()) && get(UserPreferences.class).get(UserPreferences.Companion.getCinemaModeEnabled())) {
                    //Intros
                    get(ApiClient.class).GetIntrosAsync(mainItem.getId(), TvApp.getApplication().getCurrentUser().getId(), new Response<ItemsResult>() {
                        @Override
                        public void onResponse(ItemsResult response) {
                            if (response.getTotalRecordCount() > 0){
                                Collections.addAll(items, response.getItems());
                                Timber.i("%d intro items added for playback.", response.getTotalRecordCount());
                            }
                            //Finally, the main item including subsequent parts
                            addMainItem(mainItem, items, outerResponse);
                        }

                        @Override
                        public void onError(Exception exception) {
                            Timber.e(exception, "Error retrieving intros");
                            addMainItem(mainItem, items, outerResponse);
                        }
                    });

                } else {
                    addMainItem(mainItem, items, outerResponse);
                }
                break;
        }
    }

    public static void play(final BaseItemDto item, final int pos, final boolean shuffle, final Context activity) {
        getItemsToPlay(item, pos == 0 && item.getBaseItemType() == BaseItemType.Movie, shuffle, new Response<List<BaseItemDto>>() {
            @Override
            public void onResponse(List<BaseItemDto> response) {
                switch (item.getBaseItemType()) {
                    case MusicAlbum:
                    case MusicArtist:
                        MediaManager.playNow(response);
                        break;
                    case Playlist:
                        if ("Audio".equals(item.getMediaType())) {
                            MediaManager.playNow(response);

                        } else {
                            BaseItemType itemType = response.size() > 0 ? response.get(0).getBaseItemType() : null;
                            Intent intent = new Intent(activity, TvApp.getApplication().getPlaybackActivityClass(itemType));
                            MediaManager.setCurrentVideoQueue(response);
                            intent.putExtra("Position", pos);
                            if (!(activity instanceof Activity))
                                intent.addFlags(Intent.FLAG_ACTIVITY_NEW_TASK);
                            activity.startActivity(intent);
                        }
                        break;
                    case Audio:
                        if (response.size() > 0) {
                            MediaManager.playNow(response.get(0));
                        }
                        break;

                    default:
                        Intent intent = new Intent(activity, TvApp.getApplication().getPlaybackActivityClass(item.getBaseItemType()));
                        MediaManager.setCurrentVideoQueue(response);
                        intent.putExtra("Position", pos);
                        if (!(activity instanceof Activity))
                            intent.addFlags(Intent.FLAG_ACTIVITY_NEW_TASK);
                        activity.startActivity(intent);
                }
            }
        });
    }

    public static void retrieveAndPlay(String id, boolean shuffle, Context activity) {
        retrieveAndPlay(id, shuffle, null, activity);
    }

    private static int getResumePreroll() {
        try {
            return Integer.parseInt(get(UserPreferences.class).get(UserPreferences.Companion.getResumeSubtractDuration())) * 1000;
        } catch (Exception e) {
            Timber.e(e, "Unable to parse resume preroll");
            return 0;
        }
    }

    public static void retrieveAndPlay(String id, final boolean shuffle, final Long position, final Context activity) {
        get(ApiClient.class).GetItemAsync(id, TvApp.getApplication().getCurrentUser().getId(), new Response<BaseItemDto>() {
            @Override
            public void onResponse(BaseItemDto response) {
                Long pos = position != null ? position / 10000 : response.getUserData() != null ? (response.getUserData().getPlaybackPositionTicks() / 10000) - getResumePreroll() : 0;
                play(response, pos.intValue(), shuffle, activity);
            }

            @Override
            public void onError(Exception exception) {
                Timber.e(exception, "Error retrieving item for playback");
                Utils.showToast(activity, R.string.msg_video_playback_error);
            }
        });
    }

    public static void playInstantMix(String seedId) {
        getInstantMixAsync(seedId, new Response<BaseItemDto[]>() {
            @Override
            public void onResponse(BaseItemDto[] response) {
                if (response.length > 0) {
                    MediaManager.playNow(Arrays.asList(response));
                } else {
                    Utils.showToast(TvApp.getApplication(), R.string.msg_no_playable_items);
                }
            }
        });
    }

    public static void getInstantMixAsync(String seedId, final Response<BaseItemDto[]> outerResponse) {
        SimilarItemsQuery query = new SimilarItemsQuery();
        query.setId(seedId);
        query.setUserId(TvApp.getApplication().getCurrentUser().getId());
        query.setFields(new ItemFields[] {
                ItemFields.PrimaryImageAspectRatio,
                ItemFields.Genres,
                ItemFields.ChildCount
        });
        get(ApiClient.class).GetInstantMixFromItem(query, new Response<ItemsResult>() {
            @Override
            public void onResponse(ItemsResult response) {
                outerResponse.onResponse(response.getItems());
            }

            @Override
            public void onError(Exception exception) {
                outerResponse.onError(exception);
            }
        });
    }

    private static void addMainItem(BaseItemDto mainItem, final List<BaseItemDto> items, final Response<List<BaseItemDto>> outerResponse) {
        items.add(mainItem);
        if (mainItem.getPartCount() != null && mainItem.getPartCount() > 1) {
            // get additional parts
            get(ApiClient.class).GetAdditionalParts(mainItem.getId(), TvApp.getApplication().getCurrentUser().getId(), new Response<ItemsResult>() {
                @Override
                public void onResponse(ItemsResult response) {
                    Collections.addAll(items, response.getItems());
                    outerResponse.onResponse(items);
                }
            });
        } else {
            outerResponse.onResponse(items);
        }
    }
}<|MERGE_RESOLUTION|>--- conflicted
+++ resolved
@@ -130,18 +130,13 @@
                         ItemFields.ChildCount
                 });
                 query.setUserId(TvApp.getApplication().getCurrentUser().getId());
-<<<<<<< HEAD
 
                 if (mainItem.getBaseItemType() == BaseItemType.MusicArtist)
                     query.setArtistIds(new String[]{mainItem.getId()});
                 else
                     query.setParentId(mainItem.getId());
 
-                TvApp.getApplication().getApiClient().GetItemsAsync(query, new Response<ItemsResult>() {
-=======
-                query.setArtistIds(new String[]{mainItem.getId()});
                 get(ApiClient.class).GetItemsAsync(query, new Response<ItemsResult>() {
->>>>>>> 5fbcc1ac
                     @Override
                     public void onResponse(ItemsResult response) {
                         outerResponse.onResponse(Arrays.asList(response.getItems()));
