*.iml
.DS_Store
local.properties

/.idea
/.gradle
<<<<<<< HEAD
gradle
=======
build
>>>>>>> 9269cf11
<|MERGE_RESOLUTION|>--- conflicted
+++ resolved
@@ -4,8 +4,4 @@
 
 /.idea
 /.gradle
-<<<<<<< HEAD
-gradle
-=======
-build
->>>>>>> 9269cf11
+gradle